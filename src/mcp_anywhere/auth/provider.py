--- conflicted
+++ resolved
@@ -495,11 +495,7 @@
 
         self.state_resource_tokens[state] = token
 
-<<<<<<< HEAD
-        new_code = f"mcp_{secrets.token_hex(32)}"
-=======
         new_code = secrets.token_hex(16)
->>>>>>> 04f0ae4b
 
         auth_code = AuthorizationCode(
             code=new_code,
@@ -523,8 +519,6 @@
 
         del self.state_mapping[state]
 
-        logger.debug(f"constructing redirect uri: {redirect_uri}")
-
         return construct_redirect_uri(redirect_uri, code=new_code, state=state)
 
     async def load_authorization_code(
@@ -540,7 +534,7 @@
         if authorization_code.code not in self.auth_codes:
             raise ValueError("Invalid authorization code")
 
-        mcp_token = f"mcp_{secrets.token_hex(32)}"
+        mcp_token = secrets.token_hex(32)
 
         self.tokens[mcp_token] = AccessToken(
             token=mcp_token,
@@ -605,7 +599,6 @@
         """Introspect an access token for resource server validation.
         Required for the introspection endpoint.
         """
-
         access_token = self.tokens.get(token)
 
         if not access_token:
@@ -624,8 +617,6 @@
             Config.GOOGLE_OAUTH_USERINFO_URL,
             headers={"Authorization": f"Bearer {access_token}"}
         )
-
-        logger.debug(f"Google user api response: {http_response.text}")
 
         if http_response.status_code != 200:
             raise HTTPException(
@@ -633,11 +624,6 @@
                 detail="Failed to fetch Google OAuth user profile"
             )
 
-<<<<<<< HEAD
-        logger.debug(f"Got google user profile")
-
-=======
->>>>>>> 04f0ae4b
         return http_response.json()
 
     async def user_has_domain_authorization(self, email: str) -> bool:
